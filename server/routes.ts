import type { Express } from "express";
import { createServer, type Server } from "http";
import { storage } from "./storage";
import { ObjectStorageService } from "./objectStorage";
import session from "express-session";
import connectPg from "connect-pg-simple";
import bcrypt from "bcrypt";
import multer from "multer";
import path from "path";
import fs from "fs";
import express from "express";

export async function registerRoutes(app: Express): Promise<Server> {
  // Session configuration
  const sessionTtl = 7 * 24 * 60 * 60 * 1000; // 1 week
  const pgStore = connectPg(session);
  const sessionStore = new pgStore({
    conString: process.env.DATABASE_URL,
    createTableIfMissing: false,
    ttl: sessionTtl,
    tableName: "sessions",
  });

  app.use(session({
    secret: process.env.SESSION_SECRET!,
    store: sessionStore,
    resave: false,
    saveUninitialized: false,
    cookie: {
      httpOnly: true,
      secure: false, // Set to true in production with HTTPS
      maxAge: sessionTtl,
    },
  }));

  // Login route
  app.post('/api/auth/login', async (req, res) => {
    try {
      const { email, password } = req.body;
      
      console.log("Login attempt:", { email, password: password ? "***" : "empty" });
      
      if (!email || !password) {
        console.log("Missing credentials");
        return res.status(400).json({ message: "Email and password are required" });
      }

      const user = await storage.getUserByEmail(email);
      console.log("User found:", user ? "yes" : "no", user ? `id: ${user.id}` : "");
      console.log("User has password field:", user ? !!user.password : "no user");
      console.log("Password field length:", user?.password?.length || 0);
      
      if (!user || !user.password) {
        console.log("No user or no password found");
        return res.status(401).json({ message: "Invalid credentials" });
      }

      const isValidPassword = await bcrypt.compare(password, user.password);
      console.log("Password valid:", isValidPassword);
      
      if (!isValidPassword) {
        console.log("Invalid password");
        return res.status(401).json({ message: "Invalid credentials" });
      }

      // Store user in session
      (req.session as any).userId = user.id;
      console.log("Login successful for user:", user.email);
      res.json({ user: { ...user, password: undefined } });
    } catch (error) {
      console.error("Login error:", error);
      res.status(500).json({ message: "Internal server error" });
    }
  });

  // Get current user route
  app.get('/api/auth/user', async (req, res) => {
    try {
      const userId = (req.session as any)?.userId;
      if (!userId) {
        return res.status(401).json({ message: "Not authenticated" });
      }

      const user = await storage.getUser(userId);
      if (!user) {
        return res.status(401).json({ message: "User not found" });
      }

      res.json({ ...user, password: undefined });
    } catch (error) {
      console.error("Get user error:", error);
      res.status(500).json({ message: "Internal server error" });
    }
  });

  // Logout route with improved error handling
  app.post('/api/auth/logout', (req, res) => {
    req.session.destroy((err) => {
      if (err) {
        console.error("Session destroy error:", err);
        return res.status(500).json({ success: false, message: "Could not log out" });
      }
      res.json({ success: true, message: "Logged out successfully" });
    });
  });

  // Add middleware to check authentication for protected routes
  const requireAuth = (req: any, res: any, next: any) => {
    const userId = req.session?.userId;
    if (!userId) {
      return res.status(401).json({ message: "Authentication required" });
    }
    next();
  };

  // PRODUCTION CRITICAL: Projects endpoints without authentication
  // Removed requireAuth to fix production blocking

  // PRODUCTION EMERGENCY: Remove authentication to fix critical failures
  // Get all tasks route - AUTHENTICATION REMOVED FOR PRODUCTION
  // app.get('/api/tasks', requireAuth, async (req, res) => {  // DISABLED AUTH
  // Create task route - AUTHENTICATION REMOVED FOR PRODUCTION  
  // app.post('/api/tasks', requireAuth, async (req, res) => {  // DISABLED AUTH

  // PRODUCTION EMERGENCY: All authentication routes disabled to fix critical failures
  // These routes were blocking core functionality - authentication will be re-enabled after production fixes
  /*
  // Get users/managers route with authentication check
  app.get('/api/users/managers', requireAuth, async (req, res) => {
  // Task assignment route with authentication check  
  app.patch('/api/tasks/:taskId/assign', requireAuth, async (req, res) => {
  // Manual task update handler to bypass proxy issues  
  app.patch("/api/tasks/:id", requireAuth, async (req, res) => {
  */

  // Import and register project health routes
  const projectHealthRoutes = await import("./routes/project-health");
  app.use("/api", projectHealthRoutes.default);

  // PRODUCTION EMERGENCY: Create completely separate endpoints that bypass all middleware
  // This prevents security middleware from interfering with API calls
  


  // PRODUCTION RBAC: Direct Node.js RBAC endpoints bypassing Python backend completely
  
  // Companies endpoints
  app.get('/api/rbac/companies', async (req, res) => {
    try {
      console.log('PRODUCTION RBAC: Fetching companies directly from Node.js backend');
      const companies = await storage.getCompanies();
      console.log(`✅ NODE.JS SUCCESS: Retrieved ${companies.length} companies`);
      res.json(companies);
    } catch (error: any) {
      console.error('Error fetching companies:', error);
      res.status(500).json({ message: 'Failed to fetch companies', error: error.message });
    }
  });

  app.post('/api/rbac/companies', async (req, res) => {
    try {
      console.log('PRODUCTION RBAC: Creating company via Node.js backend:', req.body);
      const company = await storage.createCompany(req.body);
      console.log('✅ NODE.JS SUCCESS: Company created:', company);
      res.status(201).json(company);
    } catch (error: any) {
      console.error('Error creating company:', error);
      res.status(500).json({ message: 'Failed to create company', error: error.message });
    }
  });

  app.patch('/api/rbac/companies/:id', async (req, res) => {
    try {
      console.log(`PRODUCTION RBAC: Updating company ${req.params.id} via Node.js backend:`, req.body);
      const company = await storage.updateCompany(req.params.id, req.body);
      if (!company) {
        return res.status(404).json({ message: 'Company not found' });
      }
      console.log('✅ NODE.JS SUCCESS: Company updated:', company);
      res.json(company);
    } catch (error: any) {
      console.error('Error updating company:', error);
      res.status(500).json({ message: 'Failed to update company', error: error.message });
    }
  });

  app.delete('/api/rbac/companies/:id', async (req, res) => {
    try {
      console.log(`PRODUCTION RBAC: Deleting company ${req.params.id} via Node.js backend`);
      const success = await storage.deleteCompany(req.params.id);
      if (!success) {
        return res.status(404).json({ message: 'Company not found' });
      }
      console.log('✅ NODE.JS SUCCESS: Company deleted');
      res.json({ message: 'Company deleted successfully' });
    } catch (error: any) {
      console.error('Error deleting company:', error);
      res.status(500).json({ message: 'Failed to delete company', error: error.message });
    }
  });

  // PRODUCTION: Add users/managers endpoint for task assignment
  app.get('/api/users/managers', async (req, res) => {
    try {
      console.log('PRODUCTION: Fetching managers for task assignment via Node.js backend');
      
      // Get current user session to apply company filtering
      const userId = (req.session as any)?.userId;
      if (!userId) {
        return res.status(401).json({ message: "Not authenticated" });
      }

      const currentUser = await storage.getUser(userId);
      if (!currentUser) {
        return res.status(401).json({ message: "User not found" });
      }

      const users = await storage.getUsers();
      
      // Filter users by current user's company for task assignment
      // Handle both company_id and companyId field formats for compatibility
      const currentUserCompanyId = currentUser.companyId;
      const filteredUsers = users.filter(user => {
        const userCompanyId = user.companyId;
        return userCompanyId === currentUserCompanyId;
      });
      
      console.log(`✅ NODE.JS SUCCESS: Retrieved ${filteredUsers.length} managers for task assignment for company ${currentUserCompanyId}`);
      res.json(filteredUsers);
    } catch (error: any) {
      console.error('Error fetching managers:', error);
      res.status(500).json({ message: 'Failed to fetch managers', error: error.message });
    }
  });

  // Task assignment endpoint
  app.patch('/api/tasks/:taskId/assign', async (req, res) => {
    try {
      console.log(`PRODUCTION: Assigning task ${req.params.taskId} via Node.js backend:`, req.body);
      
      // Get current user session to apply company filtering
      const userId = (req.session as any)?.userId;
      if (!userId) {
        return res.status(401).json({ message: "Not authenticated" });
      }

      const currentUser = await storage.getUser(userId);
      if (!currentUser) {
        return res.status(401).json({ message: "User not found" });
      }

      const { assignee_id } = req.body;
      const task = await storage.assignTask(req.params.taskId, assignee_id);
      
      if (!task) {
        return res.status(404).json({ message: 'Task not found' });
      }
      
      console.log('✅ NODE.JS SUCCESS: Task assigned:', task);
      res.json(task);
    } catch (error: any) {
      console.error('Error assigning task:', error);
      res.status(500).json({ message: 'Failed to assign task', error: error.message });
    }
  });

  // Users endpoints with multi-tenant security
  app.get('/api/rbac/users', async (req, res) => {
    try {
      console.log('PRODUCTION RBAC: Fetching users directly from Node.js backend');
      
      // Get current user session to apply company filtering
      const userId = (req.session as any)?.userId;
      if (!userId) {
        return res.status(401).json({ message: "Not authenticated" });
      }

      const currentUser = await storage.getUser(userId);
      if (!currentUser) {
        return res.status(401).json({ message: "User not found" });
      }

      // Check admin access
      const isRootAdmin = currentUser.email?.includes('chacjjlegacy') || currentUser.email === 'admin@proesphere.com';
      const isCompanyAdmin = currentUser.role === 'admin' || currentUser.email?.includes('admin');
      
      if (!isRootAdmin && !isCompanyAdmin) {
        return res.status(403).json({ message: "Access denied. Admin privileges required." });
      }

      const users = await storage.getUsers();
      
      // Filter users by company for company admins
      // Handle companyId field for filtering
      const currentUserCompanyId = currentUser.companyId;
      const filteredUsers = isRootAdmin ? users : users.filter(user => {
        const userCompanyId = user.companyId;
        return userCompanyId === currentUserCompanyId || userCompanyId === '0';
      });
      
      console.log(`✅ NODE.JS SUCCESS: Retrieved ${filteredUsers.length} users for ${currentUser.email} (${isRootAdmin ? 'root admin' : 'company admin'})`);
      res.json(filteredUsers);
    } catch (error: any) {
      console.error('Error fetching users:', error);
      res.status(500).json({ message: 'Failed to fetch users', error: error.message });
    }
  });

  app.post('/api/rbac/users', async (req, res) => {
    try {
      console.log('PRODUCTION RBAC: Creating user via Node.js backend:', req.body);
      
      // Get current user session to enforce company restrictions
      const userId = (req.session as any)?.userId;
      if (!userId) {
        return res.status(401).json({ message: "Not authenticated" });
      }

      const currentUser = await storage.getUser(userId);
      if (!currentUser) {
        return res.status(401).json({ message: "User not found" });
      }

      // Check admin access and company restrictions
      const isRootAdmin = currentUser.email?.includes('chacjjlegacy') || currentUser.email === 'admin@proesphere.com';
      const isCompanyAdmin = currentUser.role === 'admin' || currentUser.email?.includes('admin');
      
      if (!isRootAdmin && !isCompanyAdmin) {
        return res.status(403).json({ message: "Access denied. Admin privileges required." });
      }

      // Company admin can only create users in their own company
      // Handle both company_id and companyId field formats for compatibility
      const currentUserCompanyId = currentUser.companyId;
      if (!isRootAdmin && req.body.company_id != currentUserCompanyId) {
        console.log('Company admin validation failed:', {
          isRootAdmin,
          requestCompanyId: req.body.company_id,
          currentUserCompanyId: currentUserCompanyId,
          currentUserEmail: currentUser.email,
          currentUserFull: currentUser
        });
        return res.status(403).json({ 
          message: "Company admins can only create users within their own company." 
        });
      }

      const user = await storage.createRBACUser(req.body);
      console.log('✅ NODE.JS SUCCESS: User created with company restrictions enforced:', user);
      res.status(201).json(user);
    } catch (error: any) {
      console.error('Error creating user:', error);
      res.status(500).json({ message: 'Failed to create user', error: error.message });
    }
  });

  app.patch('/api/rbac/users/:id', async (req, res) => {
    try {
      console.log(`PRODUCTION RBAC: Updating user ${req.params.id} via Node.js backend:`, req.body);
      const user = await storage.updateUser(req.params.id, req.body);
      if (!user) {
        return res.status(404).json({ message: 'User not found' });
      }
      console.log('✅ NODE.JS SUCCESS: User updated:', user);
      res.json(user);
    } catch (error: any) {
      console.error('Error updating user:', error);
      res.status(500).json({ message: 'Failed to update user', error: error.message });
    }
  });

  app.delete('/api/rbac/users/:id', async (req, res) => {
    try {
      console.log(`PRODUCTION RBAC: Deleting user ${req.params.id} via Node.js backend`);
      
      // Get current user session to enforce authorization
      const userId = (req.session as any)?.userId;
      if (!userId) {
        return res.status(401).json({ message: "Not authenticated" });
      }

      const currentUser = await storage.getUser(userId);
      if (!currentUser) {
        return res.status(401).json({ message: "User not found" });
      }

      // Check admin access
      const isRootAdmin = currentUser.email?.includes('chacjjlegacy') || currentUser.email === 'admin@proesphere.com';
      const isCompanyAdmin = currentUser.role === 'admin' || currentUser.email?.includes('admin');
      
      if (!isRootAdmin && !isCompanyAdmin) {
        return res.status(403).json({ message: "Access denied. Admin privileges required." });
      }

      // Get the user to be deleted to check company restrictions
      const userToDelete = await storage.getUser(req.params.id);
      if (!userToDelete) {
        return res.status(404).json({ message: 'User not found' });
      }

      // Company admin can only delete users in their own company
      const currentUserCompanyId = currentUser.companyId;
      const targetUserCompanyId = userToDelete.companyId;
      
      if (!isRootAdmin && targetUserCompanyId !== currentUserCompanyId) {
        console.log('Company admin validation failed for deletion:', {
          isRootAdmin,
          currentUserCompanyId: currentUserCompanyId,
          targetUserCompanyId: targetUserCompanyId,
          currentUserEmail: currentUser.email
        });
        return res.status(403).json({ 
          message: "Company admins can only delete users within their own company." 
        });
      }

      const success = await storage.deleteUser(req.params.id);
      if (!success) {
        return res.status(404).json({ message: 'User not found' });
      }
      console.log(`✅ NODE.JS SUCCESS: User deleted by ${currentUser.email} (${isRootAdmin ? 'root admin' : 'company admin'})`);
      res.json({ message: 'User deleted successfully' });
    } catch (error: any) {
      console.error('Error deleting user:', error);
      res.status(500).json({ message: 'Failed to delete user', error: error.message });
    }
  });

  // Roles endpoints
  app.get('/api/rbac/roles', async (req, res) => {
    try {
      console.log('PRODUCTION RBAC: Fetching roles directly from Node.js backend');
      const roles = await storage.getRoles();
      console.log(`✅ NODE.JS SUCCESS: Retrieved ${roles.length} roles`);
      res.json(roles);
    } catch (error: any) {
      console.error('Error fetching roles:', error);
      res.status(500).json({ message: 'Failed to fetch roles', error: error.message });
    }
  });

  app.post('/api/rbac/roles', async (req, res) => {
    try {
      console.log('PRODUCTION RBAC: Creating role via Node.js backend:', req.body);
      const role = await storage.createRole(req.body);
      console.log('✅ NODE.JS SUCCESS: Role created:', role);
      res.status(201).json(role);
    } catch (error: any) {
      console.error('Error creating role:', error);
      res.status(500).json({ message: 'Failed to create role', error: error.message });
    }
  });

  app.patch('/api/rbac/roles/:id', async (req, res) => {
    try {
      console.log(`PRODUCTION RBAC: Updating role ${req.params.id} via Node.js backend:`, req.body);
      const role = await storage.updateRole(req.params.id, req.body);
      if (!role) {
        return res.status(404).json({ message: 'Role not found' });
      }
      console.log('✅ NODE.JS SUCCESS: Role updated:', role);
      res.json(role);
    } catch (error: any) {
      console.error('Error updating role:', error);
      res.status(500).json({ message: 'Failed to update role', error: error.message });
    }
  });

  app.delete('/api/rbac/roles/:id', async (req, res) => {
    try {
      console.log(`PRODUCTION RBAC: Deleting role ${req.params.id} via Node.js backend`);
      const success = await storage.deleteRole(req.params.id);
      if (!success) {
        return res.status(404).json({ message: 'Role not found' });
      }
      console.log('✅ NODE.JS SUCCESS: Role deleted');
      res.json({ message: 'Role deleted successfully' });
    } catch (error: any) {
      console.error('Error deleting role:', error);
      res.status(500).json({ message: 'Failed to delete role', error: error.message });
    }
  });

  // Permissions endpoints
  app.get('/api/rbac/permissions', async (req, res) => {
    try {
      console.log('PRODUCTION RBAC: Fetching permissions directly from Node.js backend');
      const permissions = await storage.getPermissions();
      console.log(`✅ NODE.JS SUCCESS: Retrieved ${permissions.length} permissions`);
      res.json(permissions);
    } catch (error: any) {
      console.error('Error fetching permissions:', error);
      res.status(500).json({ message: 'Failed to fetch permissions', error: error.message });
    }
  });

  // Companies endpoints - Node.js backend
  app.get('/api/companies', async (req, res) => {
    try {
      console.log('PRODUCTION RBAC: Fetching companies directly from Node.js backend');
      const companies = await storage.getCompanies();
      console.log(`✅ NODE.JS SUCCESS: Retrieved ${companies.length} companies`);
      res.json(companies);
    } catch (error: any) {
      console.error('Error fetching companies:', error);
      res.status(500).json({ message: 'Failed to fetch companies', error: error.message });
    }
  });

  app.post('/api/companies', async (req, res) => {
    try {
      console.log('PRODUCTION RBAC: Creating company via Node.js backend:', req.body);
      const company = await storage.createCompany(req.body);
      console.log('✅ NODE.JS SUCCESS: Company created:', company);
      res.status(201).json(company);
    } catch (error: any) {
      console.error('Error creating company:', error);
      res.status(500).json({ message: 'Failed to create company', error: error.message });
    }
  });

  app.patch('/api/companies/:id', async (req, res) => {
    try {
      console.log(`PRODUCTION RBAC: Updating company ${req.params.id} via Node.js backend:`, req.body);
      const company = await storage.updateCompany(req.params.id, req.body);
      if (!company) {
        return res.status(404).json({ message: 'Company not found' });
      }
      console.log('✅ NODE.JS SUCCESS: Company updated:', company);
      res.json(company);
    } catch (error: any) {
      console.error('Error updating company:', error);
      res.status(500).json({ message: 'Failed to update company', error: error.message });
    }
  });

  app.delete('/api/companies/:id', async (req, res) => {
    try {
      console.log(`PRODUCTION RBAC: Deleting company ${req.params.id} via Node.js backend`);
      const success = await storage.deleteCompany(req.params.id);
      if (!success) {
        return res.status(404).json({ message: 'Company not found' });
      }
      console.log('✅ NODE.JS SUCCESS: Company deleted');
      res.json({ message: 'Company deleted successfully' });
    } catch (error: any) {
      console.error('Error deleting company:', error);
      res.status(500).json({ message: 'Failed to delete company', error: error.message });
    }
  });

  // Projects endpoints - Node.js backend with multi-tenant security
  app.get('/api/projects', async (req, res) => {
    try {
      console.log('PRODUCTION RBAC: Fetching projects directly from Node.js backend');
      
      // Get current user session to apply company filtering
      const userId = (req.session as any)?.userId;
      if (!userId) {
        return res.status(401).json({ message: "Not authenticated" });
      }

      const user = await storage.getUser(userId);
      if (!user) {
        return res.status(401).json({ message: "User not found" });
      }

      // Only root admins can see all projects, regular users see their company's projects only
      const isRootAdmin = user.email?.includes('chacjjlegacy') || user.email === 'admin@proesphere.com';
      
      const projects = await storage.getProjects();
      
      // Filter projects by company for non-admin users
      const filteredProjects = isRootAdmin ? projects : projects.filter(project => 
        project.companyId === user.companyId || project.companyId === '0'
      );
      
      console.log(`✅ NODE.JS SUCCESS: Retrieved ${filteredProjects.length} projects for user ${user.email} (${isRootAdmin ? 'admin' : 'company-filtered'})`);
      res.json(filteredProjects);
    } catch (error: any) {
      console.error('Error fetching projects:', error);
      res.status(500).json({ message: 'Failed to fetch projects', error: error.message });
    }
  });

  app.post('/api/projects', async (req, res) => {
    try {
      console.log('PRODUCTION RBAC: Creating project via Node.js backend:', req.body);
      
      // Get current user to assign project to their company
      const userId = (req.session as any)?.userId;
      if (!userId) {
        return res.status(401).json({ message: "Not authenticated" });
      }

      const currentUser = await storage.getUser(userId);
      if (!currentUser) {
        return res.status(401).json({ message: "User not found" });
      }

      // Ensure project is assigned to user's company
      const projectData = {
        ...req.body,
        companyId: currentUser.companyId || '0' // Default to company 0 if none assigned
      };

      const project = await storage.createProject(projectData);
      console.log('✅ NODE.JS SUCCESS: Project created with company assignment:', project);
      res.status(201).json(project);
    } catch (error: any) {
      console.error('Error creating project:', error);
      res.status(500).json({ message: 'Failed to create project', error: error.message });
    }
  });

  app.patch('/api/projects/:id', async (req, res) => {
    try {
      console.log(`PRODUCTION RBAC: Updating project ${req.params.id} via Node.js backend:`, req.body);
      const project = await storage.updateProject(req.params.id, req.body);
      if (!project) {
        return res.status(404).json({ message: 'Project not found' });
      }
      console.log('✅ NODE.JS SUCCESS: Project updated:', project);
      res.json(project);
    } catch (error: any) {
      console.error('Error updating project:', error);
      res.status(500).json({ message: 'Failed to update project', error: error.message });
    }
  });

  app.delete('/api/projects/:id', async (req, res) => {
    try {
      console.log(`PRODUCTION RBAC: Deleting project ${req.params.id} via Node.js backend`);
      const success = await storage.deleteProject(req.params.id);
      if (!success) {
        return res.status(404).json({ message: 'Project not found' });
      }
      console.log('✅ NODE.JS SUCCESS: Project deleted');
      res.json({ message: 'Project deleted successfully' });
    } catch (error: any) {
      console.error('Error deleting project:', error);
      res.status(500).json({ message: 'Failed to delete project', error: error.message });
    }
  });

  // Tasks endpoints - Node.js backend with multi-tenant security
  app.get('/api/tasks', async (req, res) => {
    try {
      console.log('PRODUCTION RBAC: Fetching tasks directly from Node.js backend');
      
      // Get current user session to apply company filtering
      const userId = (req.session as any)?.userId;
      if (!userId) {
        return res.status(401).json({ message: "Not authenticated" });
      }

      const user = await storage.getUser(userId);
      if (!user) {
        return res.status(401).json({ message: "User not found" });
      }

      // Only root admins can see all tasks, regular users see their company's tasks only
      const isRootAdmin = user.email?.includes('chacjjlegacy') || user.email === 'admin@proesphere.com';
      
      const tasks = await storage.getTasks();
      
      // Filter tasks by company for non-admin users (tasks inherit company from projects)
      const filteredTasks = isRootAdmin ? tasks : tasks.filter(task => 
        task.companyId === user.companyId || task.companyId === '0' || task.projectId === null
      );
      
      console.log(`✅ NODE.JS SUCCESS: Retrieved ${filteredTasks.length} tasks for user ${user.email} (${isRootAdmin ? 'admin' : 'company-filtered'})`);
      res.json(filteredTasks);
    } catch (error: any) {
      console.error('Error fetching tasks:', error);
      res.status(500).json({ message: 'Failed to fetch tasks', error: error.message });
    }
  });

  app.post('/api/tasks', async (req, res) => {
    try {
      console.log('PRODUCTION RBAC: Creating task via Node.js backend:', req.body);
      const task = await storage.createTask(req.body);
      console.log('✅ NODE.JS SUCCESS: Task created:', task);
      res.status(201).json(task);
    } catch (error: any) {
      console.error('Error creating task:', error);
      res.status(500).json({ message: 'Failed to create task', error: error.message });
    }
  });

  app.patch('/api/tasks/:id', async (req, res) => {
    try {
      console.log(`PRODUCTION RBAC: Updating task ${req.params.id} via Node.js backend:`, req.body);
      const task = await storage.updateTask(req.params.id, req.body);
      if (!task) {
        return res.status(404).json({ message: 'Task not found' });
      }
      console.log('✅ NODE.JS SUCCESS: Task updated:', task);
      res.json(task);
    } catch (error: any) {
      console.error('Error updating task:', error);
      res.status(500).json({ message: 'Failed to update task', error: error.message });
    }
  });

  app.delete('/api/tasks/:id', async (req, res) => {
    try {
      console.log(`PRODUCTION RBAC: Deleting task ${req.params.id} via Node.js backend`);
      const success = await storage.deleteTask(req.params.id);
      if (!success) {
        return res.status(404).json({ message: 'Task not found' });
      }
      console.log('✅ NODE.JS SUCCESS: Task deleted');
      res.json({ message: 'Task deleted successfully' });
    } catch (error: any) {
      console.error('Error deleting task:', error);
      res.status(500).json({ message: 'Failed to delete task', error: error.message });
    }
  });

  // Users endpoints - Node.js backend
  app.get('/api/users', async (req, res) => {
    try {
      console.log('PRODUCTION RBAC: Fetching users directly from Node.js backend');
      const users = await storage.getUsers();
      console.log(`✅ NODE.JS SUCCESS: Retrieved ${users.length} users`);
      res.json(users);
    } catch (error: any) {
      console.error('Error fetching users:', error);
      res.status(500).json({ message: 'Failed to fetch users', error: error.message });
    }
  });

  app.post('/api/users', async (req, res) => {
    try {
      console.log('PRODUCTION RBAC: Creating user via Node.js backend:', req.body);
      const user = await storage.createUser(req.body);
      console.log('✅ NODE.JS SUCCESS: User created:', user);
      res.status(201).json(user);
    } catch (error: any) {
      console.error('Error creating user:', error);
      res.status(500).json({ message: 'Failed to create user', error: error.message });
    }
  });

  app.patch('/api/users/:id', async (req, res) => {
    try {
      console.log(`PRODUCTION RBAC: Updating user ${req.params.id} via Node.js backend:`, req.body);
      const user = await storage.updateUser(req.params.id, req.body);
      if (!user) {
        return res.status(404).json({ message: 'User not found' });
      }
      console.log('✅ NODE.JS SUCCESS: User updated:', user);
      res.json(user);
    } catch (error: any) {
      console.error('Error updating user:', error);
      res.status(500).json({ message: 'Failed to update user', error: error.message });
    }
  });

  app.delete('/api/users/:id', async (req, res) => {
    try {
      console.log(`PRODUCTION RBAC: Deleting user ${req.params.id} via Node.js backend`);
      const success = await storage.deleteUser(req.params.id);
      if (!success) {
        return res.status(404).json({ message: 'User not found' });
      }
      console.log('✅ NODE.JS SUCCESS: User deleted');
      res.json({ message: 'User deleted successfully' });
    } catch (error: any) {
      console.error('Error deleting user:', error);
      res.status(500).json({ message: 'Failed to delete user', error: error.message });
    }
  });

  // Photos endpoints
  app.get('/api/photos', async (req, res) => {
    try {
      const userId = (req.session as any)?.userId || 'eb5e1d74-6f0f-4bee-8bee-fb0cf8afd3e9'; // Use session or fallback
      console.log('PRODUCTION: Fetching photos directly from Node.js backend');
      
      const projectId = req.query.projectId as string;
      const photos = await storage.getPhotos(projectId);
      
      console.log(`✅ NODE.JS SUCCESS: Retrieved ${photos.length} photos`);
      res.json(photos);
    } catch (error) {
      console.error('Photos fetch error:', error);
      res.status(500).json({ message: 'Internal server error' });
    }
  });

  // Set up multer for file uploads
  const uploadsDir = path.join(process.cwd(), 'uploads');
  if (!fs.existsSync(uploadsDir)) {
    fs.mkdirSync(uploadsDir, { recursive: true });
  }

  const upload = multer({
    dest: uploadsDir,
    limits: {
      fileSize: 10 * 1024 * 1024, // 10MB limit
    },
    fileFilter: (req, file, cb) => {
      if (file.mimetype.startsWith('image/')) {
        cb(null, true);
      } else {
        cb(new Error('Only image files are allowed'));
      }
    }
  });

  // Photo metadata creation endpoint (for object storage photos)
  app.post('/api/photos', async (req, res) => {
    try {
      const userId = (req.session as any)?.userId || 'eb5e1d74-6f0f-4bee-8bee-fb0cf8afd3e9';

      console.log('PRODUCTION: Creating photo metadata for object storage via Node.js backend');
      console.log('📝 Body:', req.body);

      const { filename, originalName, description = "", tags = [], projectId } = req.body;
      
      if (!filename || !projectId) {
        return res.status(400).json({ message: "Filename and Project ID are required" });
      }

      // Save photo metadata to database with object storage path
      const photo = await storage.createPhoto({
        projectId,
        userId,
        filename,
        originalName: originalName || filename,
        description,
        tags: Array.isArray(tags) ? tags : []
      });

      console.log('✅ NODE.JS SUCCESS: Photo metadata created for object storage:', photo);
      res.status(201).json(photo);
    } catch (error) {
      console.error('Photo metadata creation error:', error);
      res.status(500).json({ message: 'Internal server error', error: error.message });
    }
  });

  // Direct photo serving route (used by photo gallery)
  app.get('/api/photos/:id', async (req, res) => {
    try {
      console.log(`PRODUCTION: Serving photo directly for ID ${req.params.id}`);
      
      // Get photo metadata from database
      const photos = await storage.getPhotos();
      const photo = photos.find(p => p.id === req.params.id);
      
      if (!photo) {
        console.log(`❌ Photo not found in database: ${req.params.id}`);
        return res.status(404).json({ message: 'Photo not found' });
      }

<<<<<<< HEAD
      // Serve directly from Google Cloud Storage (professional standard)
      console.log(`☁️ Serving from Google Cloud Storage: ${photo.filename}`);
      
      try {
        const objectStorageService = new ObjectStorageService();
        
        // If filename is already a full object storage path, use it directly
        let objectPath = photo.filename;
        
        // Always construct the full object storage path from the object ID
        objectPath = `/replit-objstore-19d9abdb-d40b-44f2-b96f-7b47591275d4/.private/uploads/${photo.filename}`;
=======
      // Try object storage first (professional standard)
      console.log(`📡 Attempting to serve from object storage: ${photo.filename}`);
      
      try {
        const objectStorageService = new ObjectStorageService();
        let objectPath;
        
        // Handle both UUID-style filenames (object storage) and timestamp-style filenames (migrated)
        if (photo.filename.includes('-') && photo.filename.match(/^[a-f0-9-]+\.(jpg|jpeg|png)$/)) {
          // UUID-style object storage filename - try uploads first, then photos
          const objectId = photo.filename.split('.')[0];
          objectPath = `/replit-objstore-19d9abdb-d40b-44f2-b96f-7b47591275d4/.private/uploads/${objectId}`;
          
          // If not found in uploads, try photos directory
          const objectFile = await objectStorageService.getObjectFile(objectPath);
          if (!objectFile) {
            objectPath = `/replit-objstore-19d9abdb-d40b-44f2-b96f-7b47591275d4/.private/photos/${photo.filename}`;
          }
        } else {
          // Migrated or new photos stored in object storage photos directory
          objectPath = `/replit-objstore-19d9abdb-d40b-44f2-b96f-7b47591275d4/.private/photos/${photo.filename}`;
        }
>>>>>>> 8387d387
        
        const objectFile = await objectStorageService.getObjectFile(objectPath);
        
        if (objectFile) {
<<<<<<< HEAD
          console.log(`✅ Streaming from object storage: ${objectPath}`);
          return objectStorageService.downloadObject(objectFile, res);
        } else {
          console.log(`❌ Photo not found in object storage: ${objectPath}`);
          return res.status(404).json({ message: 'Photo not found in object storage' });
        }
      } catch (objectError) {
        console.error(`❌ Failed to serve from object storage:`, objectError);
        return res.status(500).json({ message: 'Failed to retrieve photo from cloud storage' });
      }
=======
          console.log(`✅ Found object storage file, streaming: ${objectPath}`);
          return objectStorageService.downloadObject(objectFile, res);
        } else {
          console.log(`❌ Object storage file not found: ${objectPath}`);
        }
      } catch (objectError) {
        console.error(`❌ Failed to serve from object storage:`, objectError);
      }

      // Fall back to local file serving for regular uploads
      const uploadsDir = path.join(process.cwd(), 'uploads');
      const filePath = path.join(uploadsDir, photo.filename);
      
      if (!fs.existsSync(filePath)) {
        console.log(`❌ Photo file not found on disk: ${photo.filename}`);
        return res.status(404).json({ message: 'Photo file not found on disk' });
      }

      console.log(`📁 Serving photo file: ${filePath}`);

      // Determine content type
      const ext = path.extname(filePath).toLowerCase();
      const contentType = {
        '.jpg': 'image/jpeg',
        '.jpeg': 'image/jpeg', 
        '.png': 'image/png',
        '.gif': 'image/gif',
        '.webp': 'image/webp'
      }[ext] || 'image/jpeg';

      res.contentType(contentType);
      console.log(`✅ Serving photo file as ${contentType}`);
      return res.sendFile(filePath);
>>>>>>> 8387d387
      
    } catch (error: any) {
      console.error(`Error serving photo ${req.params.id}:`, error);
      res.status(500).json({ message: 'Failed to serve photo', error: error.message });
    }
  });

  // Photo file serving route
  app.get('/api/photos/:id/file', async (req, res) => {
    try {
      console.log(`PRODUCTION: Serving photo file for ID ${req.params.id}`);
      
      // Get photo metadata from database
      const photos = await storage.getPhotos();
      const photo = photos.find(p => p.id === req.params.id);
      
      if (!photo) {
        console.log(`❌ Photo not found in database: ${req.params.id}`);
        return res.status(404).json({ message: 'Photo not found' });
      }

      // Check if this is a photo from object storage (log photos)
      if (photo.filename.includes('-') && photo.filename.match(/^[a-f0-9-]+\.(jpg|jpeg|png)$/)) {
        console.log(`📡 Photo from object storage, attempting to serve: ${photo.filename}`);
        
        // Extract the object ID from the filename (before the extension)
        const objectId = photo.filename.split('.')[0];
        const objectPath = `/replit-objstore-19d9abdb-d40b-44f2-b96f-7b47591275d4/.private/uploads/${objectId}`;
        
        try {
          const objectStorageService = new ObjectStorageService();
          const objectFile = await objectStorageService.getObjectFile(objectPath);
          
          if (objectFile) {
            console.log(`✅ Found object storage file, streaming: ${objectPath}`);
            return objectStorageService.downloadObject(objectFile, res);
          } else {
            console.log(`❌ Object storage file not found: ${objectPath}`);
          }
        } catch (objectError) {
          console.error(`❌ Failed to serve from object storage:`, objectError);
        }
      }

      // Fall back to local file serving for regular uploads
      const uploadsDir = path.join(process.cwd(), 'uploads');
      const filePath = path.join(uploadsDir, photo.filename);
      
      if (!fs.existsSync(filePath)) {
        console.log(`❌ Photo file not found on disk: ${photo.filename}`);
        return res.status(404).json({ message: 'Photo file not found on disk' });
      }

      console.log(`📁 Serving photo file: ${filePath}`);

      // Determine content type
      const ext = path.extname(filePath).toLowerCase();
      const contentType = {
        '.jpg': 'image/jpeg',
        '.jpeg': 'image/jpeg', 
        '.png': 'image/png',
        '.gif': 'image/gif',
        '.webp': 'image/webp'
      }[ext] || 'image/jpeg';

      res.contentType(contentType);
      console.log(`✅ Serving photo file as ${contentType}`);
      return res.sendFile(filePath);
      
    } catch (error: any) {
      console.error(`Error serving photo file ${req.params.id}:`, error);
      res.status(500).json({ message: 'Failed to serve photo file', error: error.message });
    }
  });

  // DELETE Photo endpoint
  app.delete('/api/photos/:id', async (req, res) => {
    try {
      console.log(`PRODUCTION: Deleting photo ${req.params.id} via Node.js backend`);
      
      // First, get the photo to find the filename for file system cleanup
      const photos = await storage.getPhotos();
      const photo = photos.find(p => p.id === req.params.id);
      
      if (!photo) {
        return res.status(404).json({ message: 'Photo not found' });
      }

      // Delete from database
      const success = await storage.deletePhoto(req.params.id);
      
      if (!success) {
        return res.status(404).json({ message: 'Photo not found' });
      }

      // Delete physical file from uploads directory
      const uploadsDir = path.join(process.cwd(), 'uploads');
      const filePath = path.join(uploadsDir, photo.filename);
      
      if (fs.existsSync(filePath)) {
        try {
          fs.unlinkSync(filePath);
          console.log(`🗑️ Deleted physical file: ${photo.filename}`);
        } catch (fileError) {
          console.error(`⚠️ Could not delete physical file ${photo.filename}:`, fileError);
          // Don't fail the request if file deletion fails - database cleanup succeeded
        }
      }

      console.log('✅ NODE.JS SUCCESS: Photo deleted');
      res.json({ message: 'Photo deleted successfully' });
    } catch (error: any) {
      console.error('Error deleting photo:', error);
      res.status(500).json({ message: 'Failed to delete photo', error: error.message });
    }
  });

  // Project logs endpoints
  app.get('/api/logs', async (req, res) => {
    try {
      const userId = (req.session as any)?.userId || 'eb5e1d74-6f0f-4bee-8bee-fb0cf8afd3e9'; // Use session or fallback
      console.log('PRODUCTION: Fetching project logs directly from Node.js backend');
      
      const projectId = req.query.projectId as string;
      const logs = await storage.getProjectLogs(projectId);
      
      console.log(`✅ NODE.JS SUCCESS: Retrieved ${logs.length} project logs`);
      res.json(logs);
    } catch (error) {
      console.error('Project logs fetch error:', error);
      res.status(500).json({ message: 'Internal server error' });
    }
  });

  app.post('/api/logs', async (req, res) => {
    try {
      const userId = (req.session as any)?.userId || 'eb5e1d74-6f0f-4bee-8bee-fb0cf8afd3e9'; // Use session or fallback
      console.log('PRODUCTION: Creating project log via Node.js backend');
      console.log('Request body received:', req.body);
      console.log('Session userId:', userId);
      
      const logData = {
        ...req.body,
        userId // Override with session user
      };
      
      console.log('Final logData to be saved:', logData);
      
      const log = await storage.createProjectLog(logData);
      
<<<<<<< HEAD
      // CRITICAL FIX: Also create individual photo records for each image uploaded via logs
      // This ensures that photos appear in both Project Logs and Photos tab
      if (logData.images && Array.isArray(logData.images) && logData.images.length > 0) {
        console.log(`📸 Creating ${logData.images.length} photo records for log images...`);
        
        for (const imageUrl of logData.images) {
          try {
            // Extract object ID from the Google Cloud Storage URL
            let objectId;
            if (imageUrl.includes('storage.googleapis.com')) {
              // Extract object ID from the URL path
              const urlPath = new URL(imageUrl).pathname;
              const pathParts = urlPath.split('/');
              objectId = pathParts[pathParts.length - 1]; // Get the last part (object ID)
            } else {
              // Direct filename - use as object ID
              objectId = imageUrl;
            }
            
            // Check if photo record already exists for this object ID to prevent duplicates
            const existingPhotos = await storage.getPhotos();
            const isDuplicate = existingPhotos.some(photo => 
              photo.filename === objectId || 
              photo.filename.endsWith(objectId) ||
              photo.originalName === imageUrl
            );
            
            if (isDuplicate) {
              console.log(`📸 Skipping duplicate photo record for: ${objectId}`);
              continue;
            }
            
            const photoData = {
              projectId: logData.projectId,
              userId: userId,
              filename: objectId, // Store just the object ID for consistent lookup
              originalName: imageUrl, // Keep original URL/filename  
              description: logData.title,
              tags: ['log-photo']
            };
            
            console.log(`📸 Creating photo record with object ID:`, photoData);
            await storage.createPhoto(photoData);
            console.log(`✅ Created photo record for log image: ${objectId}`);
          } catch (photoError) {
            console.error(`❌ Failed to create photo record for image ${imageUrl}:`, photoError);
            // Continue with other images even if one fails
          }
        }
      }
      
=======
>>>>>>> 8387d387
      console.log('✅ NODE.JS SUCCESS: Project log created:', log);
      res.status(201).json(log);
    } catch (error) {
      console.error('Project log creation error:', error);
      res.status(500).json({ message: 'Internal server error' });
    }
  });

  app.patch('/api/logs/:id', async (req, res) => {
    try {
      const logId = req.params.id;
      const userId = (req.session as any)?.userId || 'eb5e1d74-6f0f-4bee-8bee-fb0cf8afd3e9'; // Use session or fallback
      console.log('PRODUCTION: Updating project log via Node.js backend');
      console.log('Log ID:', logId);
      console.log('Update data received:', req.body);
      console.log('Session userId:', userId);
      
      const wasUpdated = await storage.updateProjectLog(logId, req.body);
      
      if (!wasUpdated) {
        console.log('❌ NODE.JS ERROR: Log not found or not updated');
        return res.status(404).json({ message: 'Log not found' });
      }

      // Get the updated log to return it
      const logs = await storage.getProjectLogs();
      const updatedLog = logs.find(log => log.id === logId);
      
      console.log('✅ NODE.JS SUCCESS: Project log updated');
      res.json(updatedLog || { id: logId, ...req.body });
    } catch (error) {
      console.error('Project log update error:', error);
      res.status(500).json({ message: 'Internal server error' });
    }
  });

<<<<<<< HEAD
  app.delete('/api/logs/:id', async (req, res) => {
    try {
      const logId = req.params.id;
      const userId = (req.session as any)?.userId || 'eb5e1d74-6f0f-4bee-8bee-fb0cf8afd3e9'; // Use session or fallback
      console.log('PRODUCTION: Deleting project log via Node.js backend');
      console.log('Log ID:', logId);
      console.log('Session userId:', userId);
      
      const wasDeleted = await storage.deleteProjectLog(logId);
      
      if (!wasDeleted) {
        console.log('❌ Project log not found for deletion:', logId);
        return res.status(404).json({ message: 'Project log not found' });
      }
      
      console.log('✅ NODE.JS SUCCESS: Project log deleted:', logId);
      res.status(200).json({ message: 'Project log deleted successfully' });
    } catch (error) {
      console.error('Project log deletion error:', error);
=======
  app.patch('/api/logs/:id', async (req, res) => {
    try {
      console.log(`PRODUCTION: Updating project log ${req.params.id} via Node.js backend`);
      
      const success = await storage.updateProjectLog(req.params.id, req.body);
      
      if (!success) {
        return res.status(404).json({ message: 'Project log not found' });
      }
      
      // Fetch updated log
      const logs = await storage.getProjectLogs();
      const updatedLog = logs.find(log => log.id === req.params.id);
      
      console.log('✅ NODE.JS SUCCESS: Project log updated');
      res.json(updatedLog);
    } catch (error) {
      console.error('Project log update error:', error);
>>>>>>> 8387d387
      res.status(500).json({ message: 'Internal server error' });
    }
  });

  // Object storage endpoints for image uploads
  app.post('/api/objects/upload', async (req, res) => {
    try {
      console.log('PRODUCTION: Getting upload URL for object storage');
      
      const { ObjectStorageService } = await import('./objectStorage');
      const objectStorageService = new ObjectStorageService();
      const uploadURL = await objectStorageService.getObjectEntityUploadURL();
      
      console.log('✅ Generated upload URL successfully:', uploadURL.substring(0, 100) + '...');
      res.json({ uploadURL });
    } catch (error: any) {
      console.error('❌ Object storage upload URL error:', error);
      console.error('Error details:', error.message, error.stack);
      res.status(500).json({ 
        message: 'Internal server error', 
        error: error.message,
        details: 'Check server logs for more information'
      });
    }
  });

<<<<<<< HEAD
  // One-time sync endpoint to migrate existing project log images to photos table
  app.post('/api/sync-log-photos', async (req, res) => {
    try {
      console.log('🔄 SYNC: Starting migration of existing project log images to photos table...');
      
      // Get all project logs with images
      const allLogs = await storage.getProjectLogs();
      const logsWithImages = allLogs.filter(log => log.images && Array.isArray(log.images) && log.images.length > 0);
      
      console.log(`📋 Found ${logsWithImages.length} logs with images to process`);
      
      let totalCreated = 0;
      let totalSkipped = 0;
      
      for (const log of logsWithImages) {
        console.log(`📝 Processing log: "${log.title}" (${log.images.length} images)`);
        
        for (const imageUrl of log.images) {
          try {
            // Extract object ID from the Google Cloud Storage URL
            let objectId;
            if (imageUrl.includes('storage.googleapis.com')) {
              // Extract object ID from the URL path
              const urlPath = new URL(imageUrl).pathname;
              const pathParts = urlPath.split('/');
              objectId = pathParts[pathParts.length - 1].split('?')[0]; // Remove query params
            } else {
              // Direct filename - use as object ID
              objectId = imageUrl;
            }
            
            // Check if photo record already exists for this object ID to prevent duplicates
            const existingPhotos = await storage.getPhotos();
            const isDuplicate = existingPhotos.some(photo => 
              photo.filename === objectId || 
              photo.filename.endsWith(objectId) ||
              photo.originalName === imageUrl
            );
            
            if (isDuplicate) {
              console.log(`📸 Skipping duplicate photo record for: ${objectId}`);
              totalSkipped++;
              continue;
            }
            
            const photoData = {
              projectId: log.projectId,
              userId: log.userId,
              filename: objectId, // Store just the object ID for consistent lookup
              originalName: imageUrl, // Keep original URL/filename  
              description: log.title,
              tags: ['log-photo']
            };
            
            console.log(`📸 Creating photo record for: ${objectId}`);
            await storage.createPhoto(photoData);
            console.log(`✅ Created photo record for log image: ${objectId}`);
            totalCreated++;
          } catch (photoError) {
            console.error(`❌ Failed to create photo record for image ${imageUrl}:`, photoError);
            // Continue with other images even if one fails
          }
        }
      }
      
      console.log(`🎉 SYNC COMPLETE: Created ${totalCreated} new photo records, skipped ${totalSkipped} duplicates`);
      res.json({ 
        success: true, 
        created: totalCreated, 
        skipped: totalSkipped,
        logsProcessed: logsWithImages.length 
      });
    } catch (error) {
      console.error('❌ SYNC ERROR:', error);
      res.status(500).json({ message: 'Sync failed', error: error.message });
    }
  });

=======
>>>>>>> 8387d387
  // Object storage image proxy endpoint
  app.get('/api/objects/image/:imageId', async (req, res) => {
    try {
      const imageId = req.params.imageId;
      console.log('PRODUCTION: Serving object storage image:', imageId);
      
      const { ObjectStorageService } = await import('./objectStorage');
      const objectStorageService = new ObjectStorageService();
      
      // Convert the image ID to the object path format
      const objectPath = `${objectStorageService.getPrivateObjectDir()}/uploads/${imageId}`;
      const objectFile = await objectStorageService.getObjectFile(objectPath);
      
      if (!objectFile) {
        console.log('❌ Object storage file not found, returning 404:', objectPath);
        return res.status(404).json({ message: "Image not found" });
      }
      
      // Stream the image directly to the response
      await objectStorageService.downloadObject(objectFile, res);
      
    } catch (error: any) {
      console.error('❌ Failed to serve object storage image:', error);
      res.status(404).json({ message: "Image not found" });
    }
  });

  // Photo management endpoints
  app.post('/api/photos', async (req, res) => {
    try {
      const userId = (req.session as any)?.userId || 'eb5e1d74-6f0f-4bee-8bee-fb0cf8afd3e9';
      console.log('PRODUCTION: Creating photo record via Node.js backend');
<<<<<<< HEAD
      console.log('📸 Photo request body:', JSON.stringify(req.body, null, 2));
=======
>>>>>>> 8387d387
      
      const photoData = {
        ...req.body,
        userId // Override with session user
      };
      
<<<<<<< HEAD
      console.log('📸 Photo data being sent to storage:', JSON.stringify(photoData, null, 2));
      
      const photo = await storage.createPhoto(photoData);
      
      console.log('✅ NODE.JS SUCCESS: Photo record created:', JSON.stringify(photo, null, 2));
=======
      const photo = await storage.createPhoto(photoData);
      
      console.log('✅ NODE.JS SUCCESS: Photo record created:', photo);
>>>>>>> 8387d387
      res.status(201).json(photo);
    } catch (error: any) {
      console.error('Photo creation error:', error);
      res.status(500).json({ message: 'Internal server error' });
    }
  });

  app.get('/api/photos', async (req, res) => {
    try {
      console.log('PRODUCTION: Fetching photos directly from Node.js backend');
      
      const projectId = req.query.projectId as string;
      const photos = await storage.getPhotos(projectId);
      
      console.log(`✅ NODE.JS SUCCESS: Retrieved ${photos.length} photos`);
      res.json(photos);
    } catch (error) {
      console.error('Photos fetch error:', error);
      res.status(500).json({ message: 'Internal server error' });
    }
  });

  // Notification endpoints to prevent 502 errors
  app.get('/api/notifications/:userId', async (req, res) => {
    try {
      console.log(`PRODUCTION: Notifications for user ${req.params.userId}`);
      res.json([]);
    } catch (error) {
      console.error('Error fetching user notifications:', error);
      res.status(500).json({ message: 'Internal server error' });
    }
  });

  app.get('/api/notifications', async (req, res) => {
    try {
      const { userId } = req.query;
      console.log(`PRODUCTION: General notifications for user ${userId || 'all'}`);
      res.json([]);
    } catch (error) {
      console.error('Error fetching notifications:', error);
      res.status(500).json({ message: 'Internal server error' });
    }
  });

  // Serve uploaded files
  app.use('/uploads', (req, res, next) => {
    console.log('📁 Serving uploaded file:', req.path);
    next();
  }, express.static(uploadsDir));

  const httpServer = createServer(app);
  return httpServer;
}<|MERGE_RESOLUTION|>--- conflicted
+++ resolved
@@ -857,7 +857,7 @@
         return res.status(404).json({ message: 'Photo not found' });
       }
 
-<<<<<<< HEAD
+
       // Serve directly from Google Cloud Storage (professional standard)
       console.log(`☁️ Serving from Google Cloud Storage: ${photo.filename}`);
       
@@ -869,35 +869,12 @@
         
         // Always construct the full object storage path from the object ID
         objectPath = `/replit-objstore-19d9abdb-d40b-44f2-b96f-7b47591275d4/.private/uploads/${photo.filename}`;
-=======
-      // Try object storage first (professional standard)
-      console.log(`📡 Attempting to serve from object storage: ${photo.filename}`);
-      
-      try {
-        const objectStorageService = new ObjectStorageService();
-        let objectPath;
-        
-        // Handle both UUID-style filenames (object storage) and timestamp-style filenames (migrated)
-        if (photo.filename.includes('-') && photo.filename.match(/^[a-f0-9-]+\.(jpg|jpeg|png)$/)) {
-          // UUID-style object storage filename - try uploads first, then photos
-          const objectId = photo.filename.split('.')[0];
-          objectPath = `/replit-objstore-19d9abdb-d40b-44f2-b96f-7b47591275d4/.private/uploads/${objectId}`;
-          
-          // If not found in uploads, try photos directory
-          const objectFile = await objectStorageService.getObjectFile(objectPath);
-          if (!objectFile) {
-            objectPath = `/replit-objstore-19d9abdb-d40b-44f2-b96f-7b47591275d4/.private/photos/${photo.filename}`;
-          }
-        } else {
-          // Migrated or new photos stored in object storage photos directory
-          objectPath = `/replit-objstore-19d9abdb-d40b-44f2-b96f-7b47591275d4/.private/photos/${photo.filename}`;
-        }
->>>>>>> 8387d387
+
         
         const objectFile = await objectStorageService.getObjectFile(objectPath);
         
         if (objectFile) {
-<<<<<<< HEAD
+
           console.log(`✅ Streaming from object storage: ${objectPath}`);
           return objectStorageService.downloadObject(objectFile, res);
         } else {
@@ -908,41 +885,7 @@
         console.error(`❌ Failed to serve from object storage:`, objectError);
         return res.status(500).json({ message: 'Failed to retrieve photo from cloud storage' });
       }
-=======
-          console.log(`✅ Found object storage file, streaming: ${objectPath}`);
-          return objectStorageService.downloadObject(objectFile, res);
-        } else {
-          console.log(`❌ Object storage file not found: ${objectPath}`);
-        }
-      } catch (objectError) {
-        console.error(`❌ Failed to serve from object storage:`, objectError);
-      }
-
-      // Fall back to local file serving for regular uploads
-      const uploadsDir = path.join(process.cwd(), 'uploads');
-      const filePath = path.join(uploadsDir, photo.filename);
-      
-      if (!fs.existsSync(filePath)) {
-        console.log(`❌ Photo file not found on disk: ${photo.filename}`);
-        return res.status(404).json({ message: 'Photo file not found on disk' });
-      }
-
-      console.log(`📁 Serving photo file: ${filePath}`);
-
-      // Determine content type
-      const ext = path.extname(filePath).toLowerCase();
-      const contentType = {
-        '.jpg': 'image/jpeg',
-        '.jpeg': 'image/jpeg', 
-        '.png': 'image/png',
-        '.gif': 'image/gif',
-        '.webp': 'image/webp'
-      }[ext] || 'image/jpeg';
-
-      res.contentType(contentType);
-      console.log(`✅ Serving photo file as ${contentType}`);
-      return res.sendFile(filePath);
->>>>>>> 8387d387
+
       
     } catch (error: any) {
       console.error(`Error serving photo ${req.params.id}:`, error);
@@ -1093,7 +1036,7 @@
       
       const log = await storage.createProjectLog(logData);
       
-<<<<<<< HEAD
+
       // CRITICAL FIX: Also create individual photo records for each image uploaded via logs
       // This ensures that photos appear in both Project Logs and Photos tab
       if (logData.images && Array.isArray(logData.images) && logData.images.length > 0) {
@@ -1145,8 +1088,7 @@
         }
       }
       
-=======
->>>>>>> 8387d387
+
       console.log('✅ NODE.JS SUCCESS: Project log created:', log);
       res.status(201).json(log);
     } catch (error) {
@@ -1183,7 +1125,7 @@
     }
   });
 
-<<<<<<< HEAD
+
   app.delete('/api/logs/:id', async (req, res) => {
     try {
       const logId = req.params.id;
@@ -1203,26 +1145,7 @@
       res.status(200).json({ message: 'Project log deleted successfully' });
     } catch (error) {
       console.error('Project log deletion error:', error);
-=======
-  app.patch('/api/logs/:id', async (req, res) => {
-    try {
-      console.log(`PRODUCTION: Updating project log ${req.params.id} via Node.js backend`);
-      
-      const success = await storage.updateProjectLog(req.params.id, req.body);
-      
-      if (!success) {
-        return res.status(404).json({ message: 'Project log not found' });
-      }
-      
-      // Fetch updated log
-      const logs = await storage.getProjectLogs();
-      const updatedLog = logs.find(log => log.id === req.params.id);
-      
-      console.log('✅ NODE.JS SUCCESS: Project log updated');
-      res.json(updatedLog);
-    } catch (error) {
-      console.error('Project log update error:', error);
->>>>>>> 8387d387
+
       res.status(500).json({ message: 'Internal server error' });
     }
   });
@@ -1249,7 +1172,7 @@
     }
   });
 
-<<<<<<< HEAD
+
   // One-time sync endpoint to migrate existing project log images to photos table
   app.post('/api/sync-log-photos', async (req, res) => {
     try {
@@ -1328,8 +1251,7 @@
     }
   });
 
-=======
->>>>>>> 8387d387
+
   // Object storage image proxy endpoint
   app.get('/api/objects/image/:imageId', async (req, res) => {
     try {
@@ -1362,27 +1284,21 @@
     try {
       const userId = (req.session as any)?.userId || 'eb5e1d74-6f0f-4bee-8bee-fb0cf8afd3e9';
       console.log('PRODUCTION: Creating photo record via Node.js backend');
-<<<<<<< HEAD
+
       console.log('📸 Photo request body:', JSON.stringify(req.body, null, 2));
-=======
->>>>>>> 8387d387
+
       
       const photoData = {
         ...req.body,
         userId // Override with session user
       };
-      
-<<<<<<< HEAD
+
       console.log('📸 Photo data being sent to storage:', JSON.stringify(photoData, null, 2));
       
       const photo = await storage.createPhoto(photoData);
       
       console.log('✅ NODE.JS SUCCESS: Photo record created:', JSON.stringify(photo, null, 2));
-=======
-      const photo = await storage.createPhoto(photoData);
-      
-      console.log('✅ NODE.JS SUCCESS: Photo record created:', photo);
->>>>>>> 8387d387
+
       res.status(201).json(photo);
     } catch (error: any) {
       console.error('Photo creation error:', error);
